--- conflicted
+++ resolved
@@ -10,11 +10,7 @@
  */
 public object Shutdown : Hook<(Application) -> Unit> {
     override fun install(application: ApplicationCallPipeline, handler: (Application) -> Unit) {
-<<<<<<< HEAD
-        application.environment?.monitor?.subscribe(ApplicationStopped) {
-=======
         application.environment!!.monitor.subscribe(ApplicationStopped) {
->>>>>>> 1340d404
             handler(it)
         }
     }
